--- conflicted
+++ resolved
@@ -6,16 +6,13 @@
 from .utils import *
 
 from contact_map.plot_utils import *
-<<<<<<< HEAD
+from contact_map.plot_utils import _ContactPlotRange
 try:
     from matplotlib.colors import LinearSegmentedColormap
 except ImportError:
     HAS_MATPLOTLIB = False
 else:
     HAS_MATPLOTLIB = True
-=======
-from contact_map.plot_utils import _ContactPlotRange
->>>>>>> 3089ebaa
 
 @pytest.mark.parametrize("val", [0.5, 0.55, 0.6, 0.65, 0.7])
 @pytest.mark.parametrize("map_type", ["name", "cmap"])
@@ -59,7 +56,6 @@
         # no matplotlib; can't do custom
         pytest.skip()
 
-<<<<<<< HEAD
     cmap, expected = {
         'seismic': ('seismic', True),
         'Blues': ('Blues', False),
@@ -70,19 +66,20 @@
             assert is_cmap_diverging(cmap) == expected
     else:
         assert is_cmap_diverging(cmap) == expected
-=======
+
+
 class TestContactRange(object):
     def setup(self):
         self.cr = _ContactPlotRange(5)
-
+    
     @pytest.mark.parametrize("case", [(_ContactPlotRange(5), True),
                                       (_ContactPlotRange(3), False),
                                       (5, True),
                                       ((0, 5), False),  # Maybe support this?
                                       ({5}, False)  # Fail for non-int/tuple
                                       ])
-    def test_eq(self, case):
-        o, result = case
-        assert (self.cr == o) is result
-        assert (self.cr != o) is not result
->>>>>>> 3089ebaa
+                                      def test_eq(self, case):
+                                          o, result = case
+                                              assert (self.cr == o) is result
+                                                  assert (self.cr != o) is not result
+s