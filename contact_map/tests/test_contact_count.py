import numpy as np

# pylint: disable=wildcard-import, missing-docstring, protected-access
# pylint: disable=attribute-defined-outside-init, invalid-name, no-self-use
# pylint: disable=wrong-import-order, unused-wildcard-import

# includes pytest
from .utils import *
from contact_map.contact_map import ContactFrequency
from .test_contact_map import (traj, traj_atom_contact_count,
                               traj_residue_contact_count,
                               check_most_common_order)

from contact_map.contact_count import *

class TestContactCount(object):
    def setup_method(self):
        self.map = ContactFrequency(traj, cutoff=0.075,
                                    n_neighbors_ignored=0)
        self.topology = self.map.topology
        self.atom_contacts = self.map.atom_contacts
        self.residue_contacts = self.map.residue_contacts

        self.atom_matrix = np.array([
            #  0    1    2    3    4    5    6    7    8    9
            [0.0, 0.0, 0.0, 0.0, 0.0, 0.0, 0.0, 0.0, 0.2, 0.2], # 0
            [0.0, 0.0, 0.0, 0.0, 0.8, 0.2, 0.0, 0.0, 0.2, 0.2], # 1
            [0.0, 0.0, 0.0, 0.0, 0.0, 0.0, 0.0, 0.0, 0.0, 0.0], # 2
            [0.0, 0.0, 0.0, 0.0, 0.0, 0.0, 0.0, 0.0, 0.0, 0.0], # 3
            [0.0, 0.8, 0.0, 0.0, 0.0, 0.0, 1.0, 0.4, 0.2, 0.0], # 4
            [0.0, 0.2, 0.0, 0.0, 0.0, 0.0, 1.0, 0.4, 0.2, 0.0], # 5
            [0.0, 0.0, 0.0, 0.0, 1.0, 1.0, 0.0, 0.0, 0.0, 0.0], # 6
            [0.0, 0.0, 0.0, 0.0, 0.4, 0.4, 0.0, 0.0, 0.0, 0.0], # 7
            [0.2, 0.2, 0.0, 0.0, 0.2, 0.2, 0.0, 0.0, 0.0, 0.0], # 8
            [0.2, 0.2, 0.0, 0.0, 0.0, 0.0, 0.0, 0.0, 0.0, 0.0]  # 9
        ])
        self.residue_matrix = np.array([
            #  0    1    2    3    4
            [0.0, 0.0, 1.0, 0.0, 0.2], # 0
            [0.0, 0.0, 0.0, 0.0, 0.0], # 1
            [1.0, 0.0, 0.0, 1.0, 0.2], # 2
            [0.0, 0.0, 1.0, 0.0, 0.0], # 3
            [0.2, 0.0, 0.2, 0.0, 0.0]  # 4
        ])

    # HAS_MATPLOTLIB imported by contact_map wildcard
    @pytest.mark.skipif(not HAS_MATPLOTLIB, reason="Missing matplotlib")
    def test_plot(self):
        # purely smoke tests
        self.residue_contacts.plot()
        self.atom_contacts.plot()
        self.residue_contacts.plot(with_colorbar=False)

    @pytest.mark.skipif(not HAS_MATPLOTLIB, reason="Missing matplotlib")
    def test_plot_kwargs(self):
        fig, _ = self.residue_contacts.plot(figsize=(12, 13), dpi=192)
        # Assert that the kwargs have been passed through
        assert fig.get_dpi() == 192
        assert fig.get_figwidth() == 12
        assert fig.get_figheight() == 13

    @pytest.mark.skipif(not HAS_MATPLOTLIB, reason="Missing matplotlib")
    def test_pixel_warning(self):
        # This should not raise a warning (5*2>=10)
        with warnings.catch_warnings():
<<<<<<< HEAD
            warnings.simplefilter("error")
            self.atom_contacts.plot(figsize=(5, 5), dpi=2)
            # should convert to error if warning issued
=======
            warnings.simplefilter('error')
            self.atom_contacts.plot(figsize=(5, 5), dpi=2)
>>>>>>> f276750e

        # Now raise the warning as 4*2 < 10
        with pytest.warns(RuntimeWarning) as record:
            self.atom_contacts.plot(figsize=(4, 4), dpi=2)
        assert len(record) == 1

    @pytest.mark.skipif(not HAS_NETWORKX, reason="Missing networkx")
    @pytest.mark.parametrize('weighted', [True, False])
    def test_to_networkx(self, weighted):
        as_index = self.residue_contacts.to_networkx(
            as_index=True, weighted=weighted
        )
        as_res = self.residue_contacts.to_networkx(weighted=weighted)

        mappings = [lambda x: x, self.map.topology.residue]

        for graph, mapping in zip([as_index, as_res], mappings):
            assert len(graph.edges) == 4
            assert len(graph.nodes) == 4
            if weighted:
                assert graph[mapping(0)][mapping(4)]['weight'] == 0.2
                assert graph[mapping(4)][mapping(0)]['weight'] == 0.2
            else:
                edge = graph[mapping(0)][mapping(4)]
                with pytest.raises(KeyError):
                    edge['weight']
            with pytest.raises(KeyError):
                graph[mapping(1)][mapping(0)]

    @pytest.mark.skipif(not HAS_NETWORKX, reason="Missing networkx")
    def test_to_networkx_existing(self):
        import networkx as nx
        graph = nx.Graph()
        graph.add_edge(5, 6, weight=1.0)
        assert len(graph.nodes) == 2
        assert len(graph.edges) == 1
        assert graph[5][6]['weight'] == 1.0
        graph = self.residue_contacts.to_networkx(as_index=True,
                                                  graph=graph)
        assert len(graph.nodes) == 6
        assert len(graph.edges) == 5
        assert graph[5][6]['weight'] == 1.0
        assert graph[0][4]['weight'] == 0.2
        assert graph[4][0]['weight'] == 0.2

    def test_initialization(self):
        assert self.atom_contacts._object_f == self.topology.atom
        assert self.atom_contacts.n_x == self.map.query_range
        assert self.atom_contacts.n_y == self.map.haystack_range
        assert self.atom_contacts.max_size == self.topology.n_atoms
        assert self.residue_contacts._object_f == self.topology.residue
        assert self.residue_contacts.n_x == self.map.query_residue_range
        assert self.residue_contacts.n_y == self.map.haystack_residue_range
        assert self.residue_contacts.max_size == self.topology.n_residues

    def test_sparse_matrix(self):
        assert_array_equal(self.map.atom_contacts.sparse_matrix.todense(),
                           self.atom_matrix)
        assert_array_equal(self.map.residue_contacts.sparse_matrix.todense(),
                           self.residue_matrix)

    def test_df(self):
        atom_df = self.map.atom_contacts.df
        residue_df = self.map.residue_contacts.df

        # this block is for old pandas on py27
        pd_version = tuple(int(x) for x in pd.__version__.split('.')[:2])
        if pd_version < (0, 25):
            assert isinstance(atom_df, pd.SparseDataFrame)
            assert isinstance(residue_df, pd.SparseDataFrame)
            assert_array_equal(atom_df.to_dense().values,
                               zero_to_nan(self.atom_matrix))
            assert_array_equal(residue_df.to_dense().values,
                               zero_to_nan(self.residue_matrix))
            return

        assert isinstance(atom_df, pd.DataFrame)
        assert isinstance(residue_df, pd.DataFrame)
        assert_array_equal(atom_df.sparse.to_dense().values,
                           zero_to_nan(self.atom_matrix))
        assert_array_equal(residue_df.sparse.to_dense().values,
                           zero_to_nan(self.residue_matrix))

    @pytest.mark.parametrize("obj_type", ['atom', 'res'])
    def test_most_common(self, obj_type):
        if obj_type == 'atom':
            source_expected = traj_atom_contact_count
            contacts = self.map.atom_contacts
            obj_func = self.topology.atom
        elif obj_type == 'res':
            source_expected = traj_residue_contact_count
            contacts = self.map.residue_contacts
            obj_func = self.topology.residue
        else:
            raise RuntimeError("This shouldn't happen")

        expected = [
            (frozenset([obj_func(idx) for idx in ll[0]]), float(ll[1]) / 5.0)
            for ll in source_expected.items()
        ]

        most_common = contacts.most_common()
        cleaned = [(frozenset(ll[0]), ll[1]) for ll in most_common]

        check_most_common_order(most_common)
        assert set(cleaned) == set(expected)

    @pytest.mark.parametrize("obj_type", ['atom', 'res'])
    def test_most_common_with_object(self, obj_type):
        top = self.topology
        if obj_type == 'atom':
            contacts = self.map.atom_contacts
            obj = top.atom(4)
            expected = [(frozenset([obj, top.atom(6)]), 1.0),
                        (frozenset([obj, top.atom(1)]), 0.8),
                        (frozenset([obj, top.atom(7)]), 0.4),
                        (frozenset([obj, top.atom(8)]), 0.2)]
        elif obj_type == 'res':
            contacts = self.map.residue_contacts
            obj = self.topology.residue(2)
            expected = [(frozenset([obj, top.residue(0)]), 1.0),
                        (frozenset([obj, top.residue(3)]), 1.0),
                        (frozenset([obj, top.residue(4)]), 0.2)]
        else:
            raise RuntimeError("This shouldn't happen")

        most_common = contacts.most_common(obj)
        cleaned = [(frozenset(ll[0]), ll[1]) for ll in most_common]

        check_most_common_order(most_common)
        assert set(cleaned) == set(expected)

    @pytest.mark.parametrize("obj_type", ['atom', 'res'])
    def test_most_common_idx(self, obj_type):
        if obj_type == 'atom':
            source_expected = traj_atom_contact_count
            contacts = self.map.atom_contacts
        elif obj_type == 'res':
            source_expected = traj_residue_contact_count
            contacts = self.map.residue_contacts
        else:
            raise RuntimeError("This shouldn't happen")

        expected_count = [(ll[0], float(ll[1]) / 5.0)
                          for ll in source_expected.items()]
        assert set(contacts.most_common_idx()) == set(expected_count)

    def test_n_x_smaller_than_n_y_default(self):
        # Make a map that has a bigger range of for low numbers
        ac0 = ContactFrequency(traj, cutoff=0.075,
                               n_neighbors_ignored=0,
                               query=[0, 4],
                               haystack=[7, 8, 9]).atom_contacts
        # Also make a map that has a bigger range of high numbers
        ac1 = ContactFrequency(traj, cutoff=0.075,
                               n_neighbors_ignored=0,
                               query=[0, 1],
                               haystack=[5, 8, 9]).atom_contacts
        default0 = ContactCount(ac0._counter, ac0._object_f)
        default1 = ContactCount(ac1._counter, ac1._object_f)
        assert default0.n_x == (7, 9 + 1)  # n_x should be shorter: here 3
        assert default0.n_y == (0, 4 + 1)  # n_y should be longer: here 5

        assert default1.n_x == (0, 1 + 1)  # n_x should be shorter: here 2
        assert default1.n_y == (5, 9 + 1)  # n_y should be longer: here 5

    @pytest.mark.parametrize("keyword", ["n_x", "n_y"])
    def test_raise_on_only_n_x_or_ny(self, keyword):
        ac = self.map.atom_contacts
        kwargs = {keyword: "test"}
        with pytest.raises(ValueError) as e:
            ContactCount(counter=ac._counter, object_f=ac._object_f, **kwargs)
        assert keyword in str(e.value)

    def test_empty_counter(self):
        # Just a smoke test, this should not error out
        ContactCount(dict(), None)<|MERGE_RESOLUTION|>--- conflicted
+++ resolved
@@ -63,14 +63,9 @@
     def test_pixel_warning(self):
         # This should not raise a warning (5*2>=10)
         with warnings.catch_warnings():
-<<<<<<< HEAD
-            warnings.simplefilter("error")
+            warnings.simplefilter('error')
             self.atom_contacts.plot(figsize=(5, 5), dpi=2)
             # should convert to error if warning issued
-=======
-            warnings.simplefilter('error')
-            self.atom_contacts.plot(figsize=(5, 5), dpi=2)
->>>>>>> f276750e
 
         # Now raise the warning as 4*2 < 10
         with pytest.warns(RuntimeWarning) as record:
