--- conflicted
+++ resolved
@@ -605,69 +605,12 @@
                             n_res, n_res)
 
 
-<<<<<<< HEAD
-class ContactMap(ContactObject):
-    """
-    Contact map (atomic and residue) for a single frame.
-
-    .. deprecated:: 0.6.0
-        ``ContactMap`` will be removed in Contact Map Explorer 0.7.0 because
-        it is redundant with ``ContactFrequency``. For more, see
-        https://github.com/dwhswenson/contact_map/issues/82.
-
-    """
-    # Default for use_atom_slice, None tries to be smart
-    _class_use_atom_slice = None
-
-    _deprecation_message = (
-        "The ContactMap class will be removed in Contact Map Explorer 0.7. "
-        + "Use ContactFrequency instead. For more, see: "
-        + "https://github.com/dwhswenson/contact_map/issues/82."
-    )
-
-    def __init__(self, frame, query=None, haystack=None, cutoff=0.45,
-                 n_neighbors_ignored=2):
-        warnings.warn(self._deprecation_message, FutureWarning)
-        self._frame = frame  # TODO: remove this?
-        super(ContactMap, self).__init__(frame.topology, query, haystack,
-                                         cutoff, n_neighbors_ignored)
-
-        contact_maps = self.contact_map(frame, 0,
-                                        self.indexer.residue_query_atom_idxs,
-                                        self._residue_ignore_atom_idxs)
-        (atom_contacts, self._residue_contacts) = contact_maps
-        self._atom_contacts = self.indexer.convert_atom_contacts(atom_contacts)
-
-    @classmethod
-    def from_dict(cls, dct):
-        warnings.warn(cls._deprecation_message, FutureWarning)
-        return super(ContactMap, cls).from_dict(dct)
-
-    # don't need to add deprecation in from_json because it uses from_dict
-
-    @classmethod
-    def from_file(cls, filename):
-        warnings.warn(cls._deprecation_message, FutureWarning)
-        return super(ContactMap, cls).from_file(filename)
-
-    def __hash__(self):
-        return hash((super(ContactMap, self).__hash__(),
-                     tuple(self._atom_contacts.items()),
-                     tuple(self._residue_contacts.items())))
-
-    def __eq__(self, other):
-        is_equal = (super(ContactMap, self).__eq__(other)
-                    and self._atom_contacts == other._atom_contacts
-                    and self._residue_contacts == other._residue_contacts)
-        return is_equal
-=======
 CONTACT_MAP_ERROR = (
     "The ContactMap class has been removed. Please use ContactFrequency."
     " For more, see: https://github.com/dwhswenson/contact_map/issues/82"
 )
 def ContactMap(*args, **kwargs):  # -no-cov-
     raise RuntimeError(CONTACT_MAP_ERROR)
->>>>>>> a22e862a
 
 
 class ContactFrequency(ContactObject):
