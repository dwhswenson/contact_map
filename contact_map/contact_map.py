"""
Contact map analysis.
"""
# Maintainer: David W.H. Swenson (dwhs@hyperblazer.net)
# Licensed under LGPL, version 2.1 or greater
import collections
import itertools
import pickle
import json

import warnings

import numpy as np
import pandas as pd
import mdtraj as md

from .contact_count import ContactCount
from .atom_indexer import AtomSlicedIndexer, IdentityIndexer
from .py_2_3 import inspect_method_arguments

# try:
    # from numba import njit, prange
# except ImportError:
    # njit =  lambda *args, **kwargs: lambda x: x
    # prange = range




# TODO:
# * switch to something where you can define the haystack -- the trick is to
#   replace the current mdtraj._compute_neighbors with something that
#   build a voxel list for the haystack, and then checks the voxel for each
#   query atom. Doesn't look like anything is doing that now: neighbors
#   doesn't use voxels, neighborlist doesn't limit the haystack

def _residue_and_index(residue, topology):
    res = residue
    try:
        res_idx = res.index
    except AttributeError:
        res_idx = residue
        res = topology.residue(res_idx)
    return (res, res_idx)


def residue_neighborhood(residue, n=1):
    """Find n nearest neighbor residues

    Parameters
    ----------
    residue : mdtraj.Residue
        this residue
    n : positive int
        number of neighbors to find

    Returns
    -------
    list of int
        neighbor residue numbers
    """
    neighborhood = set([residue.index+i for i in range(-n, n+1)])
    chain = set([res.index for res in residue.chain.residues])
    # we could probably choose an faster approach here, but this is pretty
    # good, and it only gets run once per residue
    return [idx for idx in neighborhood if idx in chain]



def _residue_for_atom(topology, atom_list):
    return set([topology.atom(a).residue for a in atom_list])


def _range_from_object_list(object_list):
    """
    Objects must have .index attribute (e.g., MDTraj Residue/Atom)
    """
    idxs = [obj.index for obj in object_list]
    return (min(idxs), max(idxs) + 1)


class ContactsDict(object):
    """Dict-like object giving access to atom or residue contacts.

    In some algorithmic situations, either the atom_contacts or the
    residue_contacts might be used. Rather than use lots of if-statements,
    or build an actual dictionary with the associated time cost of
    generating both, this class provides an object that allows dict-like
    access to either the atom or residue contacts.

    Atom-based contacts (``contact.atom_contacts``) can be accessed with as
    ``contact_dict['atom']`` or ``contact_dict['atoms']``. Residue-based
    contacts can be accessed with the keys ``'residue'``, ``'residues'``, or
    ``'res'``.

    Parameters
    ----------
    contacts : :class:`.ContactObject`
        contact object with fundamental data
    """
    def __init__(self, contacts):
        self.contacts = contacts

    def __getitem__(self, atom_or_res):
        if atom_or_res in ["atom", "atoms"]:
            contacts = self.contacts.atom_contacts
        elif atom_or_res in ["residue", "residues", "res"]:
            contacts = self.contacts.residue_contacts
        else:
            raise RuntimeError("Bad value for atom_or_res: " +
                               str(atom_or_res))
        return contacts


class ContactObject(object):
    """
    Generic object for contact map related analysis. Effectively abstract.

    Much of what we need to do the contact map analysis is the same for all
    analyses. It's in here.
    """

    # Class default for use atom slice, None tries to be smart
    _class_use_atom_slice = None

    def __init__(self, topology, query, haystack, cutoff, n_neighbors_ignored):
        # all inits required: no defaults for abstract class!

        self._topology = topology
        if query is None:
            query = topology.select("not water and symbol != 'H'")
        if haystack is None:
            haystack = topology.select("not water and symbol != 'H'")

        # make things private and accessible through read-only properties so
        # they don't get accidentally changed after analysis
        self._cutoff = cutoff
        self._query = set(query)
        self._haystack = set(haystack)


        # Make tuple for efficient lookupt
        all_atoms_set = set(query).union(set(haystack))
        self._all_atoms = tuple(sorted(list(all_atoms_set)))

        self._use_atom_slice = self._set_atom_slice(self._all_atoms)
        has_indexer = getattr(self, 'indexer', None) is not None
        if not has_indexer:
            Indexer = {True: AtomSlicedIndexer,
                       False: IdentityIndexer}[self.use_atom_slice]
            self.indexer = Indexer(topology, self._query, self._haystack,
                                   self._all_atoms)

        self._n_neighbors_ignored = n_neighbors_ignored

    @classmethod
    def from_contacts(cls, atom_contacts, residue_contacts, topology,
                      query=None, haystack=None, cutoff=0.45,
                      n_neighbors_ignored=2, indexer=None):
        obj = cls.__new__(cls)
        obj.indexer = indexer
        super(cls, obj).__init__(topology, query, haystack, cutoff,
                                 n_neighbors_ignored)

        def get_contact_counter(contact):
            if isinstance(contact, ContactCount):
                return contact.counter
            else:
                return contact

        obj._atom_contacts = get_contact_counter(atom_contacts)
        obj._residue_contacts = get_contact_counter(residue_contacts)
        return obj

    def _set_atom_slice(self, all_atoms):
        """ Set atom slice logic """
        if (self._class_use_atom_slice is None and
            not len(all_atoms) < self._topology.n_atoms):
            # Don't use if there are no atoms to be sliced
            return False
        elif self._class_use_atom_slice is None:
            # Use if there are atms to be sliced
            return True
        else:
            # Use class default
            return self._class_use_atom_slice

    @property
    def contacts(self):
        """:class:`.ContactsDict` : contact dict for these contacts"""
        return ContactsDict(self)

    def __hash__(self):
        return hash((self.cutoff, self.n_neighbors_ignored,
                     frozenset(self._query), frozenset(self._haystack),
                     self.topology))

    def __eq__(self, other):
        is_equal = (self.cutoff == other.cutoff
                    and self.n_neighbors_ignored == other.n_neighbors_ignored
                    and self.query == other.query
                    and self.haystack == other.haystack
                    and self.topology == other.topology)
        return is_equal

    def to_dict(self):
        """Convert object to a dict.

        Keys should be strings; values should be (JSON-) serializable.

        See also
        --------
        from_dict
        """
        # need to explicitly convert possible np.int64 to int in several
        dct = {
            'topology': self._serialize_topology(self.topology),
            'cutoff': self._cutoff,
            'query': list([int(val) for val in self._query]),
            'haystack': list([int(val) for val in self._haystack]),
            'all_atoms': tuple(
                [int(val) for val in self._all_atoms]),
            'n_neighbors_ignored': self._n_neighbors_ignored,
            'atom_contacts': \
                self._serialize_contact_counter(self._atom_contacts),
            'residue_contacts': \
                self._serialize_contact_counter(self._residue_contacts),
            'use_atom_slice': self._use_atom_slice}
        return dct

    @classmethod
    def from_dict(cls, dct):
        """Create object from dict.

        Parameters
        ----------
        dct : dict
            dict-formatted serialization (see to_dict for details)

        See also
        --------
        to_dict
        """
        deserialize_set = set
        deserialize_atom_to_residue_dct = lambda d: {int(k): d[k] for k in d}
        deserialization_helpers = {
            'topology': cls._deserialize_topology,
            'atom_contacts': cls._deserialize_contact_counter,
            'residue_contacts': cls._deserialize_contact_counter,
            'query': deserialize_set,
            'haystack': deserialize_set,
            'all_atoms': deserialize_set,
            'atom_idx_to_residue_idx': deserialize_atom_to_residue_dct
        }
        for key in deserialization_helpers:
            if key in dct:
                dct[key] = deserialization_helpers[key](dct[key])

        kwarg_keys = inspect_method_arguments(cls.__init__)
        set_keys = set(dct.keys())
        missing = set(kwarg_keys) - set_keys
        dct.update({k: None for k in missing})
        instance = cls.__new__(cls)
        for k in dct:
            setattr(instance, "_" + k, dct[k])
        return instance

    @staticmethod
    def _deserialize_topology(topology_json):
        """Create MDTraj topology from JSON-serialized version"""
        table, bonds = json.loads(topology_json)
        topology_df = pd.read_json(table)
        topology = md.Topology.from_dataframe(topology_df,
                                              np.array(bonds))
        return topology

    @staticmethod
    def _serialize_topology(topology):
        """Serialize MDTraj topology (to JSON)"""
        table, bonds = topology.to_dataframe()
        json_tuples = (table.to_json(), bonds.tolist())
        return json.dumps(json_tuples)

    # TODO: adding a separate object for these frozenset counters will be
    # useful for many things, and this serialization should be moved there
    @staticmethod
    def _serialize_contact_counter(counter):
        """JSON string from contact counter"""
        # have to explicitly convert to int because json doesn't know how to
        # serialize np.int64 objects, which we get in Python 3
        serializable = {json.dumps([int(val) for val in key]): counter[key]
                        for key in counter}
        return json.dumps(serializable)

    @staticmethod
    def _deserialize_contact_counter(json_string):
        """Contact counted from JSON string"""
        dct = json.loads(json_string)
        counter = collections.Counter({
            frozenset(json.loads(key)): dct[key] for key in dct
        })
        return counter

    def to_json(self):
        """JSON-serialized version of this object.

        See also
        --------
        from_json
        """
        dct = self.to_dict()
        return json.dumps(dct)

    @classmethod
    def from_json(cls, json_string):
        """Create object from JSON string

        Parameters
        ----------
        json_string : str
            JSON-serialized version of the object

        See also
        --------
        to_json
        """
        dct = json.loads(json_string)
        return cls.from_dict(dct)

    def _check_compatibility(self, other, err=AssertionError):
        compatibility_attrs = ['cutoff', 'topology', 'query', 'haystack',
                               'n_neighbors_ignored']
        failed_attr = {}
        for attr in compatibility_attrs:
            self_val = getattr(self, attr)
            other_val = getattr(other, attr)
            if self_val != other_val:
                failed_attr.update({attr: (self_val, other_val)})
        msg = "Incompatible ContactObjects:\n"
        for (attr, vals) in failed_attr.items():
            msg += "        {attr}: {self} != {other}\n".format(
                attr=attr, self=str(vals[0]), other=str(vals[1])
            )
        if failed_attr:
            raise err(msg)
        return True

    def save_to_file(self, filename, mode="w"):
        """Save this object to the given file.

        Parameters
        ----------
        filename : string
            the file to write to
        mode : 'w' or 'a'
            file writing mode. Use 'w' to overwrite, 'a' to append. Note
            that writing by bytes ('b' flag) is automatically added.

        See also
        --------
        from_file : load from generated file
        """
        with open(filename, mode+"b") as f:
            pickle.dump(self, f)

    @classmethod
    def from_file(cls, filename):
        """Load this object from a given file

        Parameters
        ----------
        filename : string
            the file to read from

        Returns
        -------
        :class:`.ContactObject`:
            the reloaded object

        See also
        --------
        save_to_file : save to a file
        """
        with open(filename, "rb") as f:
            reloaded = pickle.load(f)
        return reloaded

    def __sub__(self, other):
        return ContactDifference(positive=self, negative=other)

    @property
    def cutoff(self):
        """float : cutoff distance for contacts, in nanometers"""
        return self._cutoff

    @property
    def n_neighbors_ignored(self):
        """int : number of neighbor residues (in same chain) to ignore"""
        return self._n_neighbors_ignored

    @property
    def query(self):
        """list of int : indices of atoms to include as query"""
        return list(self._query)

    @property
    def haystack(self):
        """list of int : indices of atoms to include as haystack"""
        return list(self._haystack)

    @property
    def all_atoms(self):
        """list of int: all atom indices used in the contact map"""
        return list(self._all_atoms)

    @property
    def topology(self):
        """
        :class:`mdtraj.Topology` :
            topology object for this system

            The topology includes information about the atoms, how they are
            grouped into residues, and how the residues are grouped into
            chains.
        """
        return self._topology

    @property
    def use_atom_slice(self):
        """bool : Indicates if `mdtraj.atom_slice()` is used before calculating
        the contact map"""
        return self._use_atom_slice

    @property
    def _residue_ignore_atom_idxs(self):
        """dict : maps query residue index to atom indices to ignore"""
        all_atoms_set = set(self._all_atoms)
        result = {}
        for residue_idx in self.indexer.residue_query_atom_idxs.keys():
            residue = self.topology.residue(residue_idx)
            # Several steps to go residue indices -> atom indices
            ignore_residue_idxs = residue_neighborhood(
                residue,
                self._n_neighbors_ignored
            )
            ignore_residues = [self.topology.residue(idx)
                               for idx in ignore_residue_idxs]
            ignore_atoms = sum([list(res.atoms)
                                for res in ignore_residues], [])
            ignore_atom_idxs = self.indexer.ignore_atom_idx(ignore_atoms,
                                                            all_atoms_set)
            result[residue_idx] = ignore_atom_idxs
        return result

    @property
    def haystack_residues(self):
        """list : residues for atoms in the haystack"""
        return _residue_for_atom(self.topology, self.haystack)

    @property
    def query_residues(self):
        """list : residues for atoms in the query"""
        return _residue_for_atom(self.topology, self.query)

    @property
    def haystack_residue_range(self):
        """(int, int): min and (max + 1) of haystack residue indices"""
        return _range_from_object_list(self.haystack_residues)

    @property
    def query_residue_range(self):
        """(int, int): min and (max + 1) of query residue indices"""
        return _range_from_object_list(self.query_residues)

    def most_common_atoms_for_residue(self, residue):
        """
        Most common atom contact pairs for contacts with the given residue

        Parameters
        ----------
        residue : Residue or int
            the Residue object or index representing the residue for which
            the most common atom contact pairs will be calculated

        Returns
        -------
        list :
            Atom contact pairs involving given residue, order of frequency.
            Referring to the list as ``l``, each element of the list
            ``l[e]`` consists of two parts: ``l[e][0]`` is a list containing
            the two MDTraj Atom objects that make up the contact, and
            ``l[e][1]`` is the measure of how often the contact occurs.
        """
        residue = _residue_and_index(residue, self.topology)[0]
        residue_atoms = set(atom.index for atom in residue.atoms)
        results = []
        for atoms, number in self.atom_contacts.most_common_idx():
            atoms_in_residue = atoms & residue_atoms
            if atoms_in_residue:
                as_atoms = [self.topology.atom(a) for a in atoms]
                results += [(as_atoms, number)]

        return results

    def most_common_atoms_for_contact(self, contact_pair):
        """
        Most common atom contacts for a given residue contact pair

        Parameters
        ----------
        contact_pair : length 2 list of Residue or int
            the residue contact pair for which the most common atom contact
            pairs will be calculated

        Returns
        -------
        list :
            Atom contact pairs for the residue contact pair, in order of
            frequency.  Referring to the list as ``l``, each element of the
            list ``l[e]`` consists of two parts: ``l[e][0]`` is a list
            containing the two MDTraj Atom objects that make up the contact,
            and ``l[e][1]`` is the measure of how often the contact occurs.
        """
        contact_pair = list(contact_pair)
        res_1 = _residue_and_index(contact_pair[0], self.topology)[0]
        res_2 = _residue_and_index(contact_pair[1], self.topology)[0]
        atom_idxs_1 = set(atom.index for atom in res_1.atoms)
        atom_idxs_2 = set(atom.index for atom in res_2.atoms)
        all_atom_pairs = [
            frozenset(pair)
            for pair in itertools.product(atom_idxs_1, atom_idxs_2)
        ]
        result = [([self.topology.atom(idx) for idx in contact[0]], contact[1])
                  for contact in self.atom_contacts.most_common_idx()
                  if frozenset(contact[0]) in all_atom_pairs]
        return result

    def contact_map(self, trajectory, frame_number, residue_query_atom_idxs,
                    residue_ignore_atom_idxs):
        """
        Returns atom and residue contact maps for the given frame.

        Parameters
        ----------
        frame : mdtraj.Trajectory
            the desired frame (uses the first frame in this trajectory)
        residue_query_atom_idxs : dict
        residue_ignore_atom_idxs : dict

        Returns
        -------
        atom_contacts : collections.Counter
        residue_contact : collections.Counter
        """
        used_trajectory = self.indexer.slice_trajectory(trajectory)

        neighborlist = md.compute_neighborlist(used_trajectory, self.cutoff,
                                               frame_number)

        contact_pairs = set([])
        residue_pairs = set([])
        haystack = self.indexer.haystack
        atom_idx_to_residue_idx = self.indexer.atom_idx_to_residue_idx
        for residue_idx in residue_query_atom_idxs:
            ignore_atom_idxs = set(residue_ignore_atom_idxs[residue_idx])
            query_idxs = residue_query_atom_idxs[residue_idx]
<<<<<<< HEAD
            local_pairs, local_residues = _residue_contacts(
                neighborlist=neighborlist,
                query=query_idxs,
                haystack=self._u_haystack,
                ignore_atoms=ignore_atom_idxs,
                atom_to_residue=self._atom_idx_to_residue_idx
            )
            local_res_pairs = set(map(
                frozenset, itertools.product([residue_idx], local_residues)
            ))
            contact_pairs |= local_pairs
            residue_pairs |= local_res_pairs
=======
            for atom_idx in query_idxs:
                # sets should make this fast, esp since neighbor_idxs
                # should be small and s-t is avg cost len(s)
                neighbor_idxs = set(neighborlist[atom_idx])
                contact_neighbors = neighbor_idxs - ignore_atom_idxs
                contact_neighbors = contact_neighbors & haystack
                # frozenset is unique key independent of order
                # local_pairs = set(frozenset((atom_idx, neighb))
                #                   for neighb in contact_neighbors)
                local_pairs = set(map(
                    frozenset,
                    itertools.product([atom_idx], contact_neighbors)
                ))
                contact_pairs |= local_pairs
                # contact_pairs |= set(frozenset((atom_idx, neighb))
                #                      for neighb in contact_neighbors)
                local_residue_partners = set(atom_idx_to_residue_idx[a]
                                             for a in contact_neighbors)
                local_res_pairs = set(map(
                    frozenset,
                    itertools.product([residue_idx], local_residue_partners)
                ))
                residue_pairs |= local_res_pairs
>>>>>>> 0753f08d

        atom_contacts = collections.Counter(contact_pairs)
        residue_contacts = collections.Counter(residue_pairs)
        return (atom_contacts, residue_contacts)

    @property
    def atom_contacts(self):
        n_atoms = self.topology.n_atoms
        return ContactCount(self._atom_contacts, self.topology.atom,
                            n_atoms, n_atoms)

    @property
    def residue_contacts(self):
        n_res = self.topology.n_residues
        return ContactCount(self._residue_contacts, self.topology.residue,
                            n_res, n_res)


def _residue_contacts(neighborlist, query, haystack, ignore_atoms,
                      atom_to_residue):
    atom_pairs = [None] * len(query)
    atom_residues = [None] * len(query)
    for idx, atom_idx in enumerate(query):
        # sets should make this fast, esp since neighbor_idxs
        # should be small and s-t is avg cost len(s)
        neighbor_idxs = set(neighborlist[atom_idx])
        contact_neighbors = neighbor_idxs - ignore_atoms
        contact_neighbors = contact_neighbors & haystack
        atom_residues[idx] = set(atom_to_residue[a]
                                 for a in contact_neighbors)
        atom_pairs[idx] = set(map(
            frozenset, itertools.product([atom_idx], contact_neighbors)
        ))

    local_pairs = set.union(*atom_pairs)
    local_residues = set.union(*atom_residues)

    return local_pairs, local_residues


class ContactMap(ContactObject):
    """
    Contact map (atomic and residue) for a single frame.

    .. deprecated:: 0.6.0
        ``ContactMap`` will be removed in Contact Map Explorer 0.7.0 because
        it is redundant with ``ContactFrequency``. For more, see
        https://github.com/dwhswenson/contact_map/issues/82.

    """
    # Default for use_atom_slice, None tries to be smart
    _class_use_atom_slice = None

    _deprecation_message=(
        "The ContactMap class will be removed in Contact Map Explorer 0.7. "
        + "Use ContactFrequency instead. For more, see: "
        + "https://github.com/dwhswenson/contact_map/issues/82."
    )

    def __init__(self, frame, query=None, haystack=None, cutoff=0.45,
                 n_neighbors_ignored=2):
        warnings.warn(self._deprecation_message, FutureWarning)
        self._frame = frame  # TODO: remove this?
        super(ContactMap, self).__init__(frame.topology, query, haystack,
                                         cutoff, n_neighbors_ignored)

        contact_maps = self.contact_map(frame, 0,
                                        self.indexer.residue_query_atom_idxs,
                                        self._residue_ignore_atom_idxs)
        (atom_contacts, self._residue_contacts) = contact_maps
        self._atom_contacts = self.indexer.convert_atom_contacts(atom_contacts)

    @classmethod
    def from_dict(cls, dct):
        warnings.warn(cls._deprecation_message, FutureWarning)
        return super(ContactMap, cls).from_dict(dct)

    # don't need to add deprecation in from_json because it uses from_dict

    @classmethod
    def from_file(cls, filename):
        warnings.warn(cls._deprecation_message, FutureWarning)
        return super(ContactMap, cls).from_file(filename)


    def __hash__(self):
        return hash((super(ContactMap, self).__hash__(),
                     tuple(self._atom_contacts.items()),
                     tuple(self._residue_contacts.items())))

    def __eq__(self, other):
        is_equal = (super(ContactMap, self).__eq__(other)
                    and self._atom_contacts == other._atom_contacts
                    and self._residue_contacts == other._residue_contacts)
        return is_equal


class ContactFrequency(ContactObject):
    """
    Contact frequency (atomic and residue) for a trajectory.

    The contact frequency is defined as fraction of the trajectory that a
    certain contact is made. This object calculates this quantity for all
    contacts with atoms in the `query` residue, with "contact" defined as
    being within a certain cutoff distance.

    Parameters
    ----------
    trajectory : mdtraj.Trajectory
        Trajectory (segment) to analyze
    query : list of int
        Indices of the atoms to be included as query. Default ``None``
        means all atoms.
    haystack : list of int
        Indices of the atoms to be included as haystack. Default ``None``
        means all atoms.
    cutoff : float
        Cutoff distance for contacts, in nanometers. Default 0.45.
    n_neighbors_ignored : int
        Number of neighboring residues (in the same chain) to ignore.
        Default 2.
    frames : list of int
        The indices of the frames to use from the trajectory. Default all
    """
    # Default for use_atom_slice, None tries to be smart
    _class_use_atom_slice = None

    def __init__(self, trajectory, query=None, haystack=None, cutoff=0.45,
                 n_neighbors_ignored=2, frames=None):
        if frames is None:
            frames = range(len(trajectory))
        self.frames = frames
        self._n_frames = len(frames)
        super(ContactFrequency, self).__init__(trajectory.topology,
                                               query, haystack, cutoff,
                                               n_neighbors_ignored)
        contacts = self._build_contact_map(trajectory)
        (self._atom_contacts, self._residue_contacts) = contacts

    @classmethod
    def from_contacts(cls, atom_contacts, residue_contacts, n_frames,
                      topology, query=None, haystack=None, cutoff=0.45,
                      n_neighbors_ignored=2, indexer=None):
        obj = super(ContactFrequency, cls).from_contacts(
            atom_contacts, residue_contacts, topology, query, haystack,
            cutoff, n_neighbors_ignored, indexer
        )
        obj._n_frames = n_frames
        return obj

    def __hash__(self):
        return hash((super(ContactFrequency, self).__hash__(),
                     tuple(self._atom_contacts.items()),
                     tuple(self._residue_contacts.items()),
                     self.n_frames))

    def __eq__(self, other):
        is_equal = (super(ContactFrequency, self).__eq__(other)
                    and self._atom_contacts == other._atom_contacts
                    and self._residue_contacts == other._residue_contacts
                    and self.n_frames == other.n_frames)
        return is_equal

    def to_dict(self):
        dct = super(ContactFrequency, self).to_dict()
        dct.update({'n_frames': self.n_frames})
        return dct

    def _build_contact_map(self, trajectory):
        # We actually build the contact map on a per-residue basis, although
        # we save it on a per-atom basis. This allows us ignore
        # n_nearest_neighbor residues.
        # TODO: this whole thing should be cleaned up and should replace
        # MDTraj's really slow old compute_contacts by using MDTraj's new
        # neighborlists (unless the MDTraj people do that first).
        atom_contacts_count = collections.Counter([])
        residue_contacts_count = collections.Counter([])

        # cache things that can be calculated once based on the topology
        # (namely, which atom indices matter for each residue)
        residue_ignore_atom_idxs = self._residue_ignore_atom_idxs
        residue_query_atom_idxs = self.indexer.residue_query_atom_idxs

        used_trajectory = self.indexer.slice_trajectory(trajectory)
        for frame_num in self.frames:
            frame_contacts = self.contact_map(used_trajectory, frame_num,
                                              residue_query_atom_idxs,
                                              residue_ignore_atom_idxs)
            frame_atom_contacts = frame_contacts[0]
            frame_residue_contacts = frame_contacts[1]
            atom_contacts_count.update(frame_atom_contacts)
            residue_contacts_count += frame_residue_contacts

        atom_contacts_count = \
                self.indexer.convert_atom_contacts(atom_contacts_count)
        return (atom_contacts_count, residue_contacts_count)

    @property
    def n_frames(self):
        """Number of frames in the mapped trajectory"""
        return self._n_frames

    def add_contact_frequency(self, other):
        """Add results from `other` to the internal counter.

        Parameters
        ----------
        other : :class:`.ContactFrequency`
            contact frequency made from the frames to remove from this
            contact frequency
        """
        self._check_compatibility(other)
        self._atom_contacts += other._atom_contacts
        self._residue_contacts += other._residue_contacts
        self._n_frames += other._n_frames

    def subtract_contact_frequency(self, other):
        """Subtracts results from `other` from internal counter.

        Note that this is intended for the case that you're removing a
        subtrajectory of the already-calculated trajectory. If you want to
        compare two different contact frequency maps, use
        :class:`.ContactDifference`.

        Parameters
        ----------
        other : :class:`.ContactFrequency`
            contact frequency made from the frames to remove from this
            contact frequency
        """
        self._check_compatibility(other)
        self._atom_contacts -= other._atom_contacts
        self._residue_contacts -= other._residue_contacts
        self._n_frames -= other._n_frames

    @property
    def atom_contacts(self):
        """Atoms pairs mapped to fraction of trajectory with that contact"""
        n_x = self.topology.n_atoms
        n_y = self.topology.n_atoms
        return ContactCount(collections.Counter({
            item[0]: float(item[1])/self.n_frames
            for item in self._atom_contacts.items()
        }), self.topology.atom, n_x, n_y)

    @property
    def residue_contacts(self):
        """Residue pairs mapped to fraction of trajectory with that contact"""
        n_x = self.topology.n_residues
        n_y = self.topology.n_residues
        return ContactCount(collections.Counter({
            item[0]: float(item[1])/self.n_frames
            for item in self._residue_contacts.items()
        }), self.topology.residue, n_x, n_y)


class ContactDifference(ContactObject):
    """
    Contact map comparison (atomic and residue).

    This can compare single frames or entire trajectories (or even mix the
    two!) While this can be directly instantiated by the user, the more
    common way to make this object is by using the ``-`` operator, i.e.,
    ``diff = map_1 - map_2``.
    """
    def __init__(self, positive, negative):
        self.positive = positive
        self.negative = negative
        positive._check_compatibility(negative)
        super(ContactDifference, self).__init__(positive.topology,
                                                positive.query,
                                                positive.haystack,
                                                positive.cutoff,
                                                positive.n_neighbors_ignored)

    def to_dict(self):
        """Convert object to a dict.

        Keys should be strings; values should be (JSON-) serializable.

        See also
        --------
        from_dict
        """
        return {
            'positive': self.positive.to_json(),
            'negative': self.negative.to_json(),
            'positive_cls': self.positive.__class__.__name__,
            'negative_cls': self.negative.__class__.__name__
        }

    @classmethod
    def from_dict(cls, dct):
        """Create object from dict.

        Parameters
        ----------
        dct : dict
            dict-formatted serialization (see to_dict for details)

        See also
        --------
        to_dict
        """
        # TODO: add searching for subclasses (http://code.activestate.com/recipes/576949-find-all-subclasses-of-a-given-class/)
        supported_classes = [ContactMap, ContactFrequency]
        supported_classes_dict = {class_.__name__: class_
                                  for class_ in supported_classes}

        def rebuild(pos_neg):
            class_name = dct[pos_neg + "_cls"]
            try:
                cls_ = supported_classes_dict[class_name]
            except KeyError:  # pragma: no cover
                raise RuntimeError("Can't rebuild class " + class_name)
            obj = cls_.from_json(dct[pos_neg])
            return obj

        positive = rebuild('positive')
        negative = rebuild('negative')
        return cls(positive, negative)

    def __sub__(self, other):
        raise NotImplementedError

    def contact_map(self, *args, **kwargs):  #pylint: disable=W0221
        raise NotImplementedError

    @classmethod
    def from_contacts(self, *args, **kwargs):  #pylint: disable=W0221
        raise NotImplementedError

    @property
    def atom_contacts(self):
        n_x = self.topology.n_atoms
        n_y = self.topology.n_atoms
        diff = collections.Counter(self.positive.atom_contacts.counter)
        diff.subtract(self.negative.atom_contacts.counter)
        return ContactCount(diff, self.topology.atom, n_x, n_y)

    @property
    def residue_contacts(self):
        n_x = self.topology.n_residues
        n_y = self.topology.n_residues
        diff = collections.Counter(self.positive.residue_contacts.counter)
        diff.subtract(self.negative.residue_contacts.counter)
        return ContactCount(diff, self.topology.residue, n_x, n_y)<|MERGE_RESOLUTION|>--- conflicted
+++ resolved
@@ -564,44 +564,18 @@
         for residue_idx in residue_query_atom_idxs:
             ignore_atom_idxs = set(residue_ignore_atom_idxs[residue_idx])
             query_idxs = residue_query_atom_idxs[residue_idx]
-<<<<<<< HEAD
             local_pairs, local_residues = _residue_contacts(
                 neighborlist=neighborlist,
                 query=query_idxs,
-                haystack=self._u_haystack,
+                haystack=haystack,
                 ignore_atoms=ignore_atom_idxs,
-                atom_to_residue=self._atom_idx_to_residue_idx
+                atom_to_residue=atom_idx_to_residue_idx
             )
             local_res_pairs = set(map(
                 frozenset, itertools.product([residue_idx], local_residues)
             ))
             contact_pairs |= local_pairs
             residue_pairs |= local_res_pairs
-=======
-            for atom_idx in query_idxs:
-                # sets should make this fast, esp since neighbor_idxs
-                # should be small and s-t is avg cost len(s)
-                neighbor_idxs = set(neighborlist[atom_idx])
-                contact_neighbors = neighbor_idxs - ignore_atom_idxs
-                contact_neighbors = contact_neighbors & haystack
-                # frozenset is unique key independent of order
-                # local_pairs = set(frozenset((atom_idx, neighb))
-                #                   for neighb in contact_neighbors)
-                local_pairs = set(map(
-                    frozenset,
-                    itertools.product([atom_idx], contact_neighbors)
-                ))
-                contact_pairs |= local_pairs
-                # contact_pairs |= set(frozenset((atom_idx, neighb))
-                #                      for neighb in contact_neighbors)
-                local_residue_partners = set(atom_idx_to_residue_idx[a]
-                                             for a in contact_neighbors)
-                local_res_pairs = set(map(
-                    frozenset,
-                    itertools.product([residue_idx], local_residue_partners)
-                ))
-                residue_pairs |= local_res_pairs
->>>>>>> 0753f08d
 
         atom_contacts = collections.Counter(contact_pairs)
         residue_contacts = collections.Counter(residue_pairs)
