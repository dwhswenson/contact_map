--- conflicted
+++ resolved
@@ -154,11 +154,5 @@
     new_norm = matplotlib.colors.Normalize(vmin=cbmin, vmax=cbmax)
     sm = plt.cm.ScalarMappable(cmap=new_cmap, norm=new_norm)
     sm._A = []
-<<<<<<< HEAD
     cb = plt.colorbar(sm, fraction=0.046, pad=0.04)
-    return cb
-
-=======
-    cb = plt.colorbar(sm)
-    return cb
->>>>>>> e81b9564
+    return cb