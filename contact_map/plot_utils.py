import numpy as np
<<<<<<< HEAD
import warnings
=======
import collections
>>>>>>> 3089ebaa

try:  # try loop for testing
    import matplotlib
    import matplotlib.pyplot as plt
    from matplotlib.colors import LinearSegmentedColormap
except ImportError:  # pragma: no cover
    pass

_DIVERGING = [
    'PiYG', 'PRGn', 'BrBG', 'PuOr', 'RdGy', 'RdBu', 'RdYlBu', 'RdYlGn',
    'Spectral', 'coolwarm', 'bwr', 'seismic',
]
_SEQUENTIAL = [
    'viridis', 'plasma', 'inferno', 'magma', 'cividis', 'Greys', 'Purples',
    'Blues', 'Greens', 'Oranges', 'Reds', 'YlOrBr', 'YlOrRd', 'OrRd',
    'PuRd', 'RdPu', 'BuPu', 'GnBu', 'PuBu', 'YlGnBu', 'PuBuGn', 'BuGn',
    'YlGn' 'binary', 'gist_yarg', 'gist_gray', 'gray', 'bone', 'pink',
    'spring', 'summer', 'autumn', 'winter', 'cool', 'Wistia', 'hot',
    'afmhot', 'gist_heat', 'copper'
]

def is_cmap_diverging(cmap):
    if cmap in _DIVERGING:
        return True
    elif cmap in _SEQUENTIAL:
        return False
    else:
        warnings.warn("Unknown colormap: Treating as sequential.")
        return False

def ranged_colorbar(cmap, norm, cbmin, cbmax, ax=None):
    """Create a colorbar with given endpoints.

    Parameters
    ----------
    cmap : str or matplotlib.colors.Colormap
        the base colormap to use
    norm : matplotlib.colors.Normalize
        the normalization (range of values) used in the image
    cbmin : float
        minimum value for the colorbar
    cbmax : float
        maximum value for the colorbar
    ax : matplotlib.Axes
        the axes to take space from to plot the colorbar

    Returns
    -------
    matplotlib.colorbar.Colorbar
        a colorbar restricted to the range given by cbmin, cbmax
    """
    # see https://stackoverflow.com/questions/24746231
    if isinstance(cmap, str):
        cmap_f = plt.get_cmap(cmap)
    else:
        cmap_f = cmap

    if ax is None:
        fig = plt
    else:
        fig = ax.figure

    cbmin_normed = float(cbmin - norm.vmin) / (norm.vmax - norm.vmin)
    cbmax_normed = float(cbmax - norm.vmin) / (norm.vmax - norm.vmin)
    n_colors = int(round((cbmax_normed - cbmin_normed) * cmap_f.N))
    colors = cmap_f(np.linspace(cbmin_normed, cbmax_normed, n_colors))
    new_cmap = LinearSegmentedColormap.from_list(name="Partial Map",
                                                 colors=colors)
    new_norm = matplotlib.colors.Normalize(vmin=cbmin, vmax=cbmax)
    sm = plt.cm.ScalarMappable(cmap=new_cmap, norm=new_norm)
    sm._A = []
    cb = fig.colorbar(sm, ax=ax, fraction=0.046, pad=0.04)
    return cb


def _int_or_range_to_tuple(posible_int):
    if isinstance(posible_int, collections.abc.Iterable):
        return (posible_int[0], posible_int[1])
    else:
        return (0, posible_int)


def _get_low_high_counter_range(counter):
    """Give the (min, max + 1) for both the low and high keys in counter"""
    keys = [tuple(sorted(list(i))) for i in counter.keys()]
    if len(keys) == 0:
        return (0, 0), (0, 0)
    lows, highs = zip(*keys)
    return (min(lows), max(lows)+1), (min(highs), max(highs)+1)


def _get_sorted_counter_range(counter):
    """Return smallest range, longest range for the low and high counter"""
    low, high = _get_low_high_counter_range(counter)
    if low[1]-low[0] > high[-1]-high[0]:
        return high, low
    else:
        return low, high


def _sanitize_n_x_n_y(n_x, n_y, counter):
    if n_x is None and n_y is None:
        n_x, n_y = _get_sorted_counter_range(counter)
    elif n_x is None or n_y is None:
        raise ValueError("Either both n_x and n_y need to be defined or "
                         "neither.")
    if isinstance(n_x, _ContactPlotRange):
        n_x = n_x.n
    if isinstance(n_y, _ContactPlotRange):
        n_y = n_y.n
    return n_x, n_y


def make_x_y_ranges(n_x, n_y, counter):
    """Return ContactPlotRange for both x and y"""
    n_x, n_y = _sanitize_n_x_n_y(n_x, n_y, counter)
    n_x = _ContactPlotRange(n_x)
    n_y = _ContactPlotRange(n_y)
    return n_x, n_y


class _ContactPlotRange(object):
    """Object that deals with functions that are needed for plot ranges

    Parameters
    ----------
    n : int, tuple(start, end)
        range of objects in the given direction (used in plotting)
    """
    def __init__(self, n):
        self.n = n
        self.min, self.max = _int_or_range_to_tuple(n)

    @property
    def range_length(self):
        return self.max - self.min

    def __eq__(self, other):
        if isinstance(other, (int, tuple)):
            return self.n == other
        elif isinstance(other, self.__class__):
            return self.__dict__ == other.__dict__
        else:
            return False

    def __ne__(self, other):
        return not self.__eq__(other)<|MERGE_RESOLUTION|>--- conflicted
+++ resolved
@@ -1,9 +1,6 @@
 import numpy as np
-<<<<<<< HEAD
 import warnings
-=======
 import collections
->>>>>>> 3089ebaa
 
 try:  # try loop for testing
     import matplotlib
